--- conflicted
+++ resolved
@@ -1,5 +1,3 @@
-<<<<<<< HEAD
-=======
 Changes between dev/ipv6_integration branch 4.0.0-RC3 and 4.0.0-RC2 releases:
 		+ Added memory safety proofs for IPv6 using[ CBMC automated reasoning tool ] ( https:/*www.cprover.org/cbmc/)
 		+ Introduced build separation feature to achieve low memory footprint. Supported build combinations:
@@ -20,7 +18,6 @@
         + New WinSim demo to support both IPv4 and IPv6.
 **Note**- This release does not support ESP32/ M487/ mw300_rd ports yet. This will be released soon.
 
->>>>>>> 0d64b439
 Changes between V3.0.0 and V3.1.0 releases:
         + Fixed a bug in the Connect function where multiple SYN and RST packet combinations can
           lead to orphaned sockets.
