/*
 * FreeRTOS+TCP <DEVELOPMENT BRANCH>
 * Copyright (C) 2022 Amazon.com, Inc. or its affiliates.  All Rights Reserved.
 *
 * SPDX-License-Identifier: MIT
 *
 * Permission is hereby granted, free of charge, to any person obtaining a copy of
 * this software and associated documentation files (the "Software"), to deal in
 * the Software without restriction, including without limitation the rights to
 * use, copy, modify, merge, publish, distribute, sublicense, and/or sell copies of
 * the Software, and to permit persons to whom the Software is furnished to do so,
 * subject to the following conditions:
 *
 * The above copyright notice and this permission notice shall be included in all
 * copies or substantial portions of the Software.
 *
 * THE SOFTWARE IS PROVIDED "AS IS", WITHOUT WARRANTY OF ANY KIND, EXPRESS OR
 * IMPLIED, INCLUDING BUT NOT LIMITED TO THE WARRANTIES OF MERCHANTABILITY, FITNESS
 * FOR A PARTICULAR PURPOSE AND NONINFRINGEMENT. IN NO EVENT SHALL THE AUTHORS OR
 * COPYRIGHT HOLDERS BE LIABLE FOR ANY CLAIM, DAMAGES OR OTHER LIABILITY, WHETHER
 * IN AN ACTION OF CONTRACT, TORT OR OTHERWISE, ARISING FROM, OUT OF OR IN
 * CONNECTION WITH THE SOFTWARE OR THE USE OR OTHER DEALINGS IN THE SOFTWARE.
 *
 * http://aws.amazon.com/freertos
 * http://www.FreeRTOS.org
 */

/**
 * @file FreeRTOS_Stream_Buffer.c
 * @brief Provides the API for managing/creating the stream buffers in the FreeRTOS+TCP network stack.
 */

/* Standard includes. */
#include <stdint.h>

/* FreeRTOS includes. */
#include "FreeRTOS.h"
#include "task.h"
#include "semphr.h"

/* FreeRTOS+TCP includes. */
#include "FreeRTOS_IP.h"
#include "FreeRTOS_UDP_IP.h"
#include "FreeRTOS_Sockets.h"
#include "FreeRTOS_IP_Private.h"


/**
 * @brief Get the space between lower and upper value provided to the function.
 * @param[in] pxBuffer The circular stream buffer.
 * @param[in] uxLower The lower value.
 * @param[in] uxUpper The upper value.
 * @return The space between uxLower and uxUpper, which equals to the distance
 *         minus 1.
 */
size_t uxStreamBufferSpace( const StreamBuffer_t * pxBuffer,
                            const size_t uxLower,
                            const size_t uxUpper )
{
    size_t uxCount;

    uxCount = pxBuffer->LENGTH + uxUpper - uxLower - 1U;

    if( uxCount >= pxBuffer->LENGTH )
    {
        uxCount -= pxBuffer->LENGTH;
    }

    return uxCount;
}

/**
 * @brief Get the distance between lower and upper value provided to the function.
 * @param[in] pxBuffer The circular stream buffer.
 * @param[in] uxLower The lower value.
 * @param[in] uxUpper The upper value.
 * @return The distance between uxLower and uxUpper.
 */
size_t uxStreamBufferDistance( const StreamBuffer_t * pxBuffer,
                               const size_t uxLower,
                               const size_t uxUpper )
{
    size_t uxCount;

    uxCount = pxBuffer->LENGTH + uxUpper - uxLower;

    if( uxCount >= pxBuffer->LENGTH )
    {
        uxCount -= pxBuffer->LENGTH;
    }

    return uxCount;
}

/**
 * @brief Get the number of items which can be added to the buffer at
 *        the head before reaching the tail.
 * @param[in] pxBuffer The circular stream buffer.
 * @return The number of items which can still be added to uxHead
 *         before hitting on uxTail
 */
size_t uxStreamBufferGetSpace( const StreamBuffer_t * pxBuffer )
{
    size_t uxHead = pxBuffer->uxHead;
    size_t uxTail = pxBuffer->uxTail;

    return uxStreamBufferSpace( pxBuffer, uxHead, uxTail );
}
/*-----------------------------------------------------------*/

/**
 * @brief Get the distance between the pointer in free space and the tail.
 * @param[in] pxBuffer The circular stream buffer.
 * @return Distance between uxFront and uxTail or the number of items
 *         which can still be added to uxFront, before hitting on uxTail.
 */
size_t uxStreamBufferFrontSpace( const StreamBuffer_t * pxBuffer )
{
    size_t uxFront = pxBuffer->uxFront;
    size_t uxTail = pxBuffer->uxTail;

    return uxStreamBufferSpace( pxBuffer, uxFront, uxTail );
}
/*-----------------------------------------------------------*/

/**
 * @brief Get the number of items which can be read from the tail before
 *        reaching the head.
 * @param[in] pxBuffer The circular stream buffer.
 * @return The number of items which can be read from the tail before
 *        reaching the head.
 */
size_t uxStreamBufferGetSize( const StreamBuffer_t * pxBuffer )
{
    size_t uxHead = pxBuffer->uxHead;
    size_t uxTail = pxBuffer->uxTail;

    return uxStreamBufferDistance( pxBuffer, uxTail, uxHead );
}
/*-----------------------------------------------------------*/

/**
 * @brief Get the space between the mid pointer and the head in the stream
 *        buffer.
 * @param[in] pxBuffer The circular stream buffer.
 * @return The space between the mid pointer and the head.
 */
size_t uxStreamBufferMidSpace( const StreamBuffer_t * pxBuffer )
{
    size_t uxHead = pxBuffer->uxHead;
    size_t uxMid = pxBuffer->uxMid;

    return uxStreamBufferDistance( pxBuffer, uxMid, uxHead );
}
/*-----------------------------------------------------------*/

/**
 * @brief Move Clear the stream buffer.
 * @param[in] pxBuffer The circular stream buffer.
 */
void vStreamBufferClear( StreamBuffer_t * pxBuffer )
{
    /* Make the circular buffer empty */
    pxBuffer->uxHead = 0U;
    pxBuffer->uxTail = 0U;
    pxBuffer->uxFront = 0U;
    pxBuffer->uxMid = 0U;
}

/*-----------------------------------------------------------*/

/**
 * @brief Move the mid pointer forward by given byte count
 * @param[in] pxBuffer The circular stream buffer.
 * @param[in] uxCount The byte count by which the mid pointer is to be moved.
 */
void vStreamBufferMoveMid( StreamBuffer_t * pxBuffer,
                           size_t uxCount )
{
    /* Increment uxMid, but no further than uxHead */
    size_t uxSize = uxStreamBufferMidSpace( pxBuffer );
    size_t uxMid = pxBuffer->uxMid;
    size_t uxMoveCount = uxCount;

    if( uxMoveCount > uxSize )
    {
        uxMoveCount = uxSize;
    }

    uxMid += uxMoveCount;

    if( uxMid >= pxBuffer->LENGTH )
    {
        uxMid -= pxBuffer->LENGTH;
    }

    pxBuffer->uxMid = uxMid;
}
/*-----------------------------------------------------------*/

/**
 * @brief Check whether the value in left is less than or equal to the
 *        value in right from the perspective of the circular stream
 *        buffer.
 * @param[in] pxBuffer The circular stream buffer.
 * @param[in] uxLeft The left pointer in the stream buffer.
 * @param[in] uxRight The right value pointer in the stream buffer.
 * @return pdTRUE if uxLeft <= uxRight, else pdFALSE.
 */
BaseType_t xStreamBufferLessThenEqual( const StreamBuffer_t * pxBuffer,
                                       const size_t uxLeft,
                                       const size_t uxRight )
{
    BaseType_t xReturn = pdFALSE;
    size_t uxTail = pxBuffer->uxTail;

    /* Returns true if ( uxLeft <= uxRight ) */
    if( ( uxLeft - uxTail ) <= ( uxRight - uxTail ) )
    {
        xReturn = pdTRUE;
    }

    return xReturn;
}
/*-----------------------------------------------------------*/

/**
 * @brief Get the pointer to data and the amount of data which can be read in one go.
 *
 * @param[in] pxBuffer The circular stream buffer.
 * @param[out] ppucData Pointer to the data pointer which will point to the
 *                       data which can be read.
 *
 * @return The number of bytes which can be read in one go (which might be less than
 *         actual number of available bytes since this is a circular buffer and tail
 *         can loop back to the start of the buffer).
 */
size_t uxStreamBufferGetPtr( StreamBuffer_t * pxBuffer,
                             uint8_t ** ppucData )
{
    size_t uxNextTail = pxBuffer->uxTail;
    size_t uxSize = uxStreamBufferGetSize( pxBuffer );

    *ppucData = pxBuffer->ucArray + uxNextTail;

    return FreeRTOS_min_size_t( uxSize, pxBuffer->LENGTH - uxNextTail );
}
/*-----------------------------------------------------------*/

/**
 * @brief Adds data to a stream buffer.
 *
 * @param[in,out] pxBuffer The buffer to which the bytes will be added.
 * @param[in] uxOffset If uxOffset > 0, data will be written at an offset from uxHead
 *                      while uxHead will not be moved yet.
<<<<<<< HEAD
 * @param[in,out] pucData A pointer to the data to be added. If 'pucData' equals NULL,
 *                         the function is called to advance the 'Head' only.
=======
 * @param[in] pucData A pointer to the data to be added. If 'pucData' equals NULL,
 *                     the function is called to advance the 'Head' only.
>>>>>>> 0d64b439
 * @param[in] uxByteCount The number of bytes to add.
 *
 * @return The number of bytes added to the buffer.
 */
size_t uxStreamBufferAdd( StreamBuffer_t * pxBuffer,
                          size_t uxOffset,
                          const uint8_t * pucData,
                          size_t uxByteCount )
{
    size_t uxSpace, uxNextHead, uxFirst;
    size_t uxCount = uxByteCount;

    uxSpace = uxStreamBufferGetSpace( pxBuffer );

    /* If uxOffset > 0, items can be placed in front of uxHead */
    if( uxSpace > uxOffset )
    {
        uxSpace -= uxOffset;
    }
    else
    {
        uxSpace = 0U;
    }

    /* The number of bytes that can be written is the minimum of the number of
     * bytes requested and the number available. */
    uxCount = FreeRTOS_min_size_t( uxSpace, uxCount );

    if( uxCount != 0U )
    {
        uxNextHead = pxBuffer->uxHead;

        if( uxOffset != 0U )
        {
            /* ( uxOffset > 0 ) means: write in front if the uxHead marker */
            uxNextHead += uxOffset;

            if( uxNextHead >= pxBuffer->LENGTH )
            {
                uxNextHead -= pxBuffer->LENGTH;
            }
        }

        if( pucData != NULL )
        {
            /* Calculate the number of bytes that can be added in the first
            * write - which may be less than the total number of bytes that need
            * to be added if the buffer will wrap back to the beginning. */
            uxFirst = FreeRTOS_min_size_t( pxBuffer->LENGTH - uxNextHead, uxCount );

            /* Write as many bytes as can be written in the first write. */
            ( void ) memcpy( &( pxBuffer->ucArray[ uxNextHead ] ), pucData, uxFirst );

            /* If the number of bytes written was less than the number that
             * could be written in the first write... */
            if( uxCount > uxFirst )
            {
                /* ...then write the remaining bytes to the start of the
                 * buffer. */
                ( void ) memcpy( pxBuffer->ucArray, &( pucData[ uxFirst ] ), uxCount - uxFirst );
            }
        }

        /* The below update to the stream buffer members must happen
         * atomically. */
        vTaskSuspendAll();
        {
            if( uxOffset == 0U )
            {
                /* ( uxOffset == 0 ) means: write at uxHead position */
                uxNextHead += uxCount;

                if( uxNextHead >= pxBuffer->LENGTH )
                {
                    uxNextHead -= pxBuffer->LENGTH;
                }

                pxBuffer->uxHead = uxNextHead;
            }

            if( xStreamBufferLessThenEqual( pxBuffer, pxBuffer->uxFront, uxNextHead ) != pdFALSE )
            {
                /* Advance the front pointer */
                pxBuffer->uxFront = uxNextHead;
            }
        }
        ( void ) xTaskResumeAll();
    }

    return uxCount;
}
/*-----------------------------------------------------------*/

/**
 * @brief Read bytes from stream buffer.
 *
 * @param[in] pxBuffer The buffer from which the bytes will be read.
 * @param[in] uxOffset can be used to read data located at a certain offset from 'lTail'.
 * @param[in,out] pucData If 'pucData' equals NULL, the function is called to advance 'lTail' only.
 * @param[in] uxMaxCount The number of bytes to read.
 * @param[in] xPeek if 'xPeek' is pdTRUE, or if 'uxOffset' is non-zero, the 'lTail' pointer will
 *                   not be advanced.
 *
 * @return The count of the bytes read.
 */
size_t uxStreamBufferGet( StreamBuffer_t * pxBuffer,
                          size_t uxOffset,
                          uint8_t * pucData,
                          size_t uxMaxCount,
                          BaseType_t xPeek )
{
    size_t uxSize, uxCount, uxFirst, uxNextTail;

    /* How much data is available? */
    uxSize = uxStreamBufferGetSize( pxBuffer );

    if( uxSize > uxOffset )
    {
        uxSize -= uxOffset;
    }
    else
    {
        uxSize = 0U;
    }

    /* Use the minimum of the wanted bytes and the available bytes. */
    uxCount = FreeRTOS_min_size_t( uxSize, uxMaxCount );

    if( uxCount > 0U )
    {
        uxNextTail = pxBuffer->uxTail;

        if( uxOffset != 0U )
        {
            uxNextTail += uxOffset;

            if( uxNextTail >= pxBuffer->LENGTH )
            {
                uxNextTail -= pxBuffer->LENGTH;
            }
        }

        if( pucData != NULL )
        {
            /* Calculate the number of bytes that can be read - which may be
             * less than the number wanted if the data wraps around to the start of
             * the buffer. */
            uxFirst = FreeRTOS_min_size_t( pxBuffer->LENGTH - uxNextTail, uxCount );

            /* Obtain the number of bytes it is possible to obtain in the first
             * read. */
            ( void ) memcpy( pucData, &( pxBuffer->ucArray[ uxNextTail ] ), uxFirst );

            /* If the total number of wanted bytes is greater than the number
             * that could be read in the first read... */
            if( uxCount > uxFirst )
            {
                /*...then read the remaining bytes from the start of the buffer. */
                ( void ) memcpy( &( pucData[ uxFirst ] ), pxBuffer->ucArray, uxCount - uxFirst );
            }
        }

        if( ( xPeek == pdFALSE ) && ( uxOffset == 0U ) )
        {
            /* Move the tail pointer to effectively remove the data read from
             * the buffer. */
            uxNextTail += uxCount;

            if( uxNextTail >= pxBuffer->LENGTH )
            {
                uxNextTail -= pxBuffer->LENGTH;
            }

            pxBuffer->uxTail = uxNextTail;
        }
    }

    return uxCount;
}<|MERGE_RESOLUTION|>--- conflicted
+++ resolved
@@ -253,13 +253,8 @@
  * @param[in,out] pxBuffer The buffer to which the bytes will be added.
  * @param[in] uxOffset If uxOffset > 0, data will be written at an offset from uxHead
  *                      while uxHead will not be moved yet.
-<<<<<<< HEAD
- * @param[in,out] pucData A pointer to the data to be added. If 'pucData' equals NULL,
- *                         the function is called to advance the 'Head' only.
-=======
  * @param[in] pucData A pointer to the data to be added. If 'pucData' equals NULL,
  *                     the function is called to advance the 'Head' only.
->>>>>>> 0d64b439
  * @param[in] uxByteCount The number of bytes to add.
  *
  * @return The number of bytes added to the buffer.
