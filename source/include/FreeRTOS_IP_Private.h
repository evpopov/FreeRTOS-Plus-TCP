--- conflicted
+++ resolved
@@ -549,11 +549,7 @@
             /* The next field only serves to give 'ucLastPacket' a correct
              * alignment of 4 + 2.  See comments in FreeRTOS_IP.h */
             uint8_t ucFillPacket[ ipconfigPACKET_FILLER_SIZE ];
-<<<<<<< HEAD
-            uint8_t ucLastPacket[ sizeof( TCPPacket_t ) ];
-=======
             uint8_t ucLastPacket[ TCP_PACKET_SIZE ];
->>>>>>> 0d64b439
         } u; /**< The structure to give an alignment of 4 + 2 */
     } LastTCPPacket_t;
 
@@ -715,10 +711,7 @@
         EventBits_t xSocketBits;          /**< These bits indicate the events which have actually occurred.
                                            * They are maintained by the IP-task */
     #endif /* ipconfigSUPPORT_SELECT_FUNCTION */
-<<<<<<< HEAD
-=======
     struct xNetworkEndPoint * pxEndPoint; /**< The end-point to which the socket is bound. */
->>>>>>> 0d64b439
 
     /* This field is only only by the user, and can be accessed with
      * vSocketSetSocketID() / vSocketGetSocketID().
@@ -736,14 +729,9 @@
         #if ( ipconfigUSE_TCP == 1 )
             IPTCPSocket_t xTCP; /**< Union member: TCP socket */
         #endif /* ipconfigUSE_TCP */
-<<<<<<< HEAD
-    } u;                        /**< Union of TCP/UDP socket */
-} FreeRTOS_Socket_t;
-=======
     }
     u; /**< Union of TCP/UDP socket */
 };
->>>>>>> 0d64b439
 
 #if ( ipconfigUSE_TCP == 1 )
 
