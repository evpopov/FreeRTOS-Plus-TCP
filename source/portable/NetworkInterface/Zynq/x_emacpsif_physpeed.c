/*
 * Copyright (c) 2007-2008, Advanced Micro Devices, Inc.
 *               All rights reserved.
 *
 * Redistribution and use in source and binary forms, with or without
 * modification, are permitted provided that the following conditions
 * are met:
 *
 *    * Redistributions of source code must retain the above copyright
 *      notice, this list of conditions and the following disclaimer.
 *    * Redistributions in binary form must reproduce the above copyright
 *      notice, this list of conditions and the following disclaimer in
 *      the documentation and/or other materials provided with the
 *      distribution.
 *    * Neither the name of Advanced Micro Devices, Inc. nor the names
 *      of its contributors may be used to endorse or promote products
 *      derived from this software without specific prior written
 *      permission.
 *
 * THIS SOFTWARE IS PROVIDED BY THE COPYRIGHT HOLDERS AND CONTRIBUTORS
 * "AS IS" AND ANY EXPRESS OR IMPLIED WARRANTIES, INCLUDING, BUT NOT
 * LIMITED TO, THE IMPLIED WARRANTIES OF MERCHANTABILITY AND FITNESS FOR
 * A PARTICULAR PURPOSE ARE DISCLAIMED. IN NO EVENT SHALL THE COPYRIGHT
 * OWNER OR CONTRIBUTORS BE LIABLE FOR ANY DIRECT, INDIRECT, INCIDENTAL,
 * SPECIAL, EXEMPLARY, OR CONSEQUENTIAL DAMAGES (INCLUDING, BUT NOT
 * LIMITED TO, PROCUREMENT OF SUBSTITUTE GOODS OR SERVICES; LOSS OF USE,
 * DATA, OR PROFITS; OR BUSINESS INTERRUPTION) HOWEVER CAUSED AND ON ANY
 * THEORY OF LIABILITY, WHETHER IN CONTRACT, STRICT LIABILITY, OR TORT
 * (INCLUDING NEGLIGENCE OR OTHERWISE) ARISING IN ANY WAY OUT OF THE USE
 * OF THIS SOFTWARE, EVEN IF ADVISED OF THE POSSIBILITY OF SUCH DAMAGE.
 */

/*
 * Some portions copyright (c) 2010-2013 Xilinx, Inc.  All rights reserved.
 *
 * Xilinx, Inc.
 * XILINX IS PROVIDING THIS DESIGN, CODE, OR INFORMATION "AS IS" AS A
 * COURTESY TO YOU.  BY PROVIDING THIS DESIGN, CODE, OR INFORMATION AS
 * ONE POSSIBLE   IMPLEMENTATION OF THIS FEATURE, APPLICATION OR
 * STANDARD, XILINX IS MAKING NO REPRESENTATION THAT THIS IMPLEMENTATION
 * IS FREE FROM ANY CLAIMS OF INFRINGEMENT, AND YOU ARE RESPONSIBLE
 * FOR OBTAINING ANY RIGHTS YOU MAY REQUIRE FOR YOUR IMPLEMENTATION.
 * XILINX EXPRESSLY DISCLAIMS ANY WARRANTY WHATSOEVER WITH RESPECT TO
 * THE ADEQUACY OF THE IMPLEMENTATION, INCLUDING BUT NOT LIMITED TO
 * ANY WARRANTIES OR REPRESENTATIONS THAT THIS IMPLEMENTATION IS FREE
 * FROM CLAIMS OF INFRINGEMENT, IMPLIED WARRANTIES OF MERCHANTABILITY
 * AND FITNESS FOR A PARTICULAR PURPOSE.
 *
 */

/* Standard includes. */
#include <stdint.h>
#include <stdio.h>
#include <stdlib.h>

/* FreeRTOS includes. */
#include "FreeRTOS.h"
#include "task.h"
#include "queue.h"
#include "semphr.h"

/* FreeRTOS+TCP includes. */
#include "FreeRTOS_IP.h"
#include "FreeRTOS_Sockets.h"
#include "FreeRTOS_IP_Private.h"
#include "FreeRTOS_Routing.h"
#include "NetworkBufferManagement.h"

#include "Zynq/x_emacpsif.h"
#include "xparameters_ps.h"
#include "xparameters.h"

#define ETH0_PHY_ADDRESS    ( 1 ) /* Hardwired in WFI PCB */
#define ETH1_PHY_ADDRESS    ( 2 ) /* Hardwired in WFI PCB */
int phy_detected[ 2 ] = { ETH0_PHY_ADDRESS, ETH1_PHY_ADDRESS };


/* Advertisement control register. */
#define ADVERTISE_10HALF                       0x0020 /* Try for 10mbps half-duplex  */
#define ADVERTISE_10FULL                       0x0040 /* Try for 10mbps full-duplex  */
#define ADVERTISE_100HALF                      0x0080 /* Try for 100mbps half-duplex */
#define ADVERTISE_100FULL                      0x0100 /* Try for 100mbps full-duplex */

#define ADVERTISE_100_AND_10                 \
    ( ADVERTISE_10FULL | ADVERTISE_100FULL | \
      ADVERTISE_10HALF | ADVERTISE_100HALF )
#define ADVERTISE_100                          ( ADVERTISE_100FULL | ADVERTISE_100HALF )
#define ADVERTISE_10                           ( ADVERTISE_10FULL | ADVERTISE_10HALF )

#define ADVERTISE_1000                         0x0300


#define IEEE_CONTROL_REG_OFFSET                0
#define IEEE_STATUS_REG_OFFSET                 1
#define IEEE_AUTONEGO_ADVERTISE_REG            4
#define IEEE_PARTNER_ABILITIES_1_REG_OFFSET    5
#define IEEE_1000_ADVERTISE_REG_OFFSET         9
#define IEEE_PARTNER_ABILITIES_3_REG_OFFSET    10
#define IEEE_COPPER_SPECIFIC_CONTROL_REG       16
#define IEEE_SPECIFIC_STATUS_REG               17
#define IEEE_COPPER_SPECIFIC_STATUS_REG_2      19
#define IEEE_CONTROL_REG_MAC                   21
#define IEEE_PAGE_ADDRESS_REGISTER             22


#define IEEE_CTRL_1GBPS_LINKSPEED_MASK         0x2040
#define IEEE_CTRL_LINKSPEED_MASK               0x0040
#define IEEE_CTRL_LINKSPEED_1000M              0x0040
#define IEEE_CTRL_LINKSPEED_100M               0x2000
#define IEEE_CTRL_LINKSPEED_10M                0x0000
#define IEEE_CTRL_RESET_MASK                   0x8000
#define IEEE_CTRL_AUTONEGOTIATE_ENABLE         0x1000
#if XPAR_GIGE_PCS_PMA_CORE_PRESENT == 1
    #define IEEE_CTRL_RESET                    0x9140
    #define IEEE_CTRL_ISOLATE_DISABLE          0xFBFF
#endif
#define IEEE_STAT_AUTONEGOTIATE_CAPABLE        0x0008
#define IEEE_STAT_AUTONEGOTIATE_COMPLETE       0x0020
#define IEEE_STAT_AUTONEGOTIATE_RESTART        0x0200
#define IEEE_STAT_1GBPS_EXTENSIONS             0x0100
#define IEEE_AN1_ABILITY_MASK                  0x1FE0
#define IEEE_AN3_ABILITY_MASK_1GBPS            0x0C00
#define IEEE_AN1_ABILITY_MASK_100MBPS          0x0380
#define IEEE_AN1_ABILITY_MASK_10MBPS           0x0060
#define IEEE_RGMII_TXRX_CLOCK_DELAYED_MASK     0x0030

#define IEEE_ASYMMETRIC_PAUSE_MASK             0x0800
#define IEEE_PAUSE_MASK                        0x0400
#define IEEE_AUTONEG_ERROR_MASK                0x8000

#define PHY_DETECT_REG                         1
#define PHY_DETECT_MASK                        0x1808

#define XEMACPS_GMII2RGMII_SPEED1000_FD        0x140
#define XEMACPS_GMII2RGMII_SPEED100_FD         0x2100
#define XEMACPS_GMII2RGMII_SPEED10_FD          0x100
#define XEMACPS_GMII2RGMII_REG_NUM             0x10

/* Frequency setting */
#define SLCR_LOCK_ADDR                         ( XPS_SYS_CTRL_BASEADDR + 0x4 )
#define SLCR_UNLOCK_ADDR                       ( XPS_SYS_CTRL_BASEADDR + 0x8 )
#define SLCR_GEM0_CLK_CTRL_ADDR                ( XPS_SYS_CTRL_BASEADDR + 0x140 )
#define SLCR_GEM1_CLK_CTRL_ADDR                ( XPS_SYS_CTRL_BASEADDR + 0x144 )
#ifdef PEEP
    #define SLCR_GEM_10M_CLK_CTRL_VALUE        0x00103031
    #define SLCR_GEM_100M_CLK_CTRL_VALUE       0x00103001
    #define SLCR_GEM_1G_CLK_CTRL_VALUE         0x00103011
#endif
#define SLCR_LOCK_KEY_VALUE                    0x767B
#define SLCR_UNLOCK_KEY_VALUE                  0xDF0D
#define SLCR_ADDR_GEM_RST_CTRL                 ( XPS_SYS_CTRL_BASEADDR + 0x214 )
#define EMACPS_SLCR_DIV_MASK                   0xFC0FC0FF

#define EMAC0_BASE_ADDRESS                     0xE000B000
#define EMAC1_BASE_ADDRESS                     0xE000C000

#define PHY_ADDRESS_COUNT                      32

#define MINIMUM_SLEEP_TIME                     2


static int detect_phy( XEmacPs * xemacpsp )
{
    u16 id_lower, id_upper;
    u32 phy_addr;

    for( phy_addr = 0; phy_addr < PHY_ADDRESS_COUNT; phy_addr++ )
    {
        XEmacPs_PhyRead( xemacpsp, phy_addr, PHY_DETECT_REG, &id_lower );

        if( ( id_lower != 0xFFFF ) &&
            ( ( id_lower & PHY_DETECT_MASK ) == PHY_DETECT_MASK ) )
        {
<<<<<<< HEAD
            XEmacPs_PhyRead( xemacpsp, phy_addr, IEEE_PHYSID2_OFFSET, &id_upper );
            id = ( ( ( uint32_t ) id_upper ) << 16 ) | ( id_lower & 0xFFF0 );
            FreeRTOS_printf( ( "XEmacPs detect_phy: %04lX at address %u.\n", id, ( unsigned ) phy_addr ) );
            phy_detected = phy_addr;
=======
            /* Found a valid PHY address */
            FreeRTOS_printf( ( "XEmacPs detect_phy: PHY detected at address %d.\n", ( unsigned ) phy_addr ) );
            phy_detected[ xemacpsp->Config.DeviceId ] = phy_addr;
>>>>>>> 0d64b439
            return phy_addr;
        }
    }

    FreeRTOS_printf( ( "XEmacPs detect_phy: No PHY detected.  Assuming a PHY at address 0\n" ) );

    /* default to zero */
    return 0;
}

#ifdef PEEP
    unsigned get_IEEE_phy_speed( XEmacPs * xemacpsp )
    {
        u16 control;
        u16 status;
        u16 partner_capabilities;
        u16 partner_capabilities_1000;
        u16 phylinkspeed;
        u32 phy_addr = detect_phy( xemacpsp );

        XEmacPs_PhyWrite( xemacpsp, phy_addr, IEEE_1000_ADVERTISE_REG_OFFSET,
                          ADVERTISE_1000 );
        /* Advertise PHY speed of 100 and 10 Mbps */
        XEmacPs_PhyWrite( xemacpsp, phy_addr, IEEE_AUTONEGO_ADVERTISE_REG,
                          ADVERTISE_100_AND_10 );

        XEmacPs_PhyRead( xemacpsp, phy_addr, IEEE_CONTROL_REG_OFFSET,
                         &control );
        control |= ( IEEE_CTRL_AUTONEGOTIATE_ENABLE |
                     IEEE_STAT_AUTONEGOTIATE_RESTART );

        XEmacPs_PhyWrite( xemacpsp, phy_addr, IEEE_CONTROL_REG_OFFSET, control );

        /* Read PHY control and status registers is successful. */
        XEmacPs_PhyRead( xemacpsp, phy_addr, IEEE_CONTROL_REG_OFFSET, &control );
        XEmacPs_PhyRead( xemacpsp, phy_addr, IEEE_STATUS_REG_OFFSET, &status );

        if( ( control & IEEE_CTRL_AUTONEGOTIATE_ENABLE ) && ( status &
                                                              IEEE_STAT_AUTONEGOTIATE_CAPABLE ) )
        {
            while( !( status & IEEE_STAT_AUTONEGOTIATE_COMPLETE ) )
            {
                XEmacPs_PhyRead( xemacpsp, phy_addr, IEEE_STATUS_REG_OFFSET,
                                 &status );
            }

            XEmacPs_PhyRead( xemacpsp, phy_addr, IEEE_PARTNER_ABILITIES_1_REG_OFFSET,
                             &partner_capabilities );

            if( status & IEEE_STAT_1GBPS_EXTENSIONS )
            {
                XEmacPs_PhyRead( xemacpsp, phy_addr, IEEE_PARTNER_ABILITIES_3_REG_OFFSET,
                                 &partner_capabilities_1000 );

                if( partner_capabilities_1000 & IEEE_AN3_ABILITY_MASK_1GBPS )
                {
                    return 1000;
                }
            }

            if( partner_capabilities & IEEE_AN1_ABILITY_MASK_100MBPS )
            {
                return 100;
            }

            if( partner_capabilities & IEEE_AN1_ABILITY_MASK_10MBPS )
            {
                return 10;
            }

            FreeRTOS_printf( ( "%s: unknown PHY link speed, setting TEMAC speed to be 10 Mbps\n",
                               __FUNCTION__ ) );
            return 10;
        }
        else
        {
            /* Update TEMAC speed accordingly */
            if( status & IEEE_STAT_1GBPS_EXTENSIONS )
            {
                /* Get commanded link speed */
                phylinkspeed = control & IEEE_CTRL_1GBPS_LINKSPEED_MASK;

                switch( phylinkspeed )
                {
                    case ( IEEE_CTRL_LINKSPEED_1000M ):
                        return 1000;

                    case ( IEEE_CTRL_LINKSPEED_100M ):
                        return 100;

                    case ( IEEE_CTRL_LINKSPEED_10M ):
                        return 10;

                    default:
                        FreeRTOS_printf( ( "%s: unknown PHY link speed (%d), setting TEMAC speed to be 10 Mbps\n",
                                           __FUNCTION__, phylinkspeed ) );
                        return 10;
                }
            }
            else
            {
                return ( control & IEEE_CTRL_LINKSPEED_MASK ) ? 100 : 10;
            }
        }
    }

#else /* Zynq */
    unsigned get_IEEE_phy_speed( XEmacPs * xemacpsp )
    {
        u16 temp;
        u16 control;
        u16 status;
        u16 partner_capabilities;

        #if XPAR_GIGE_PCS_PMA_CORE_PRESENT == 1
            u32 phy_addr = XPAR_PCSPMA_SGMII_PHYADDR;
        #else
            /* PHY addresses hardcoded ETH0=1 and ETH1=2. */
            u32 phy_addr = detect_phy( xemacpsp );
        #endif
        FreeRTOS_printf( ( "Start PHY autonegotiation \n" ) );

        #if XPAR_GIGE_PCS_PMA_CORE_PRESENT == 1
        #else
            XEmacPs_PhyWrite( xemacpsp, phy_addr, IEEE_PAGE_ADDRESS_REGISTER, 2 );
            XEmacPs_PhyRead( xemacpsp, phy_addr, IEEE_CONTROL_REG_MAC, &control );
            control |= IEEE_RGMII_TXRX_CLOCK_DELAYED_MASK;
            XEmacPs_PhyWrite( xemacpsp, phy_addr, IEEE_CONTROL_REG_MAC, control );

            XEmacPs_PhyWrite( xemacpsp, phy_addr, IEEE_PAGE_ADDRESS_REGISTER, 0 );

            XEmacPs_PhyRead( xemacpsp, phy_addr, IEEE_AUTONEGO_ADVERTISE_REG, &control );
            control |= IEEE_ASYMMETRIC_PAUSE_MASK;
            control |= IEEE_PAUSE_MASK;
            control |= ADVERTISE_100;
            control |= ADVERTISE_10;
            XEmacPs_PhyWrite( xemacpsp, phy_addr, IEEE_AUTONEGO_ADVERTISE_REG, control );

            XEmacPs_PhyRead( xemacpsp, phy_addr, IEEE_1000_ADVERTISE_REG_OFFSET,
                             &control );
            control |= ADVERTISE_1000;
            XEmacPs_PhyWrite( xemacpsp, phy_addr, IEEE_1000_ADVERTISE_REG_OFFSET,
                              control );

            XEmacPs_PhyWrite( xemacpsp, phy_addr, IEEE_PAGE_ADDRESS_REGISTER, 0 );
            XEmacPs_PhyRead( xemacpsp, phy_addr, IEEE_COPPER_SPECIFIC_CONTROL_REG,
                             &control );
            control |= ( 7 << 12 ); /* max number of gigabit attempts */
            control |= ( 1 << 11 ); /* enable downshift */
            XEmacPs_PhyWrite( xemacpsp, phy_addr, IEEE_COPPER_SPECIFIC_CONTROL_REG,
                              control );
        #endif /* if XPAR_GIGE_PCS_PMA_CORE_PRESENT == 1 */
        XEmacPs_PhyRead( xemacpsp, phy_addr, IEEE_CONTROL_REG_OFFSET, &control );
        control |= IEEE_CTRL_AUTONEGOTIATE_ENABLE;
        control |= IEEE_STAT_AUTONEGOTIATE_RESTART;
        #if XPAR_GIGE_PCS_PMA_CORE_PRESENT == 1
            control &= IEEE_CTRL_ISOLATE_DISABLE;
        #endif

        XEmacPs_PhyWrite( xemacpsp, phy_addr, IEEE_CONTROL_REG_OFFSET, control );


        #if XPAR_GIGE_PCS_PMA_CORE_PRESENT == 1
        #else
            XEmacPs_PhyRead( xemacpsp, phy_addr, IEEE_CONTROL_REG_OFFSET, &control );
            control |= IEEE_CTRL_RESET_MASK;
            XEmacPs_PhyWrite( xemacpsp, phy_addr, IEEE_CONTROL_REG_OFFSET, control );

            while( 1 )
            {
                XEmacPs_PhyRead( xemacpsp, phy_addr, IEEE_CONTROL_REG_OFFSET, &control );

                if( control & IEEE_CTRL_RESET_MASK )
                {
                    continue;
                }
                else
                {
                    break;
                }
            }
        #endif /* if XPAR_GIGE_PCS_PMA_CORE_PRESENT == 1 */
        FreeRTOS_printf( ( "Waiting for PHY to complete autonegotiation.\n" ) );

        XEmacPs_PhyRead( xemacpsp, phy_addr, IEEE_STATUS_REG_OFFSET, &status );

        while( !( status & IEEE_STAT_AUTONEGOTIATE_COMPLETE ) )
        {
            vTaskDelay( MINIMUM_SLEEP_TIME );
            #if XPAR_GIGE_PCS_PMA_CORE_PRESENT == 1
            #else
                XEmacPs_PhyRead( xemacpsp, phy_addr, IEEE_COPPER_SPECIFIC_STATUS_REG_2,
                                 &temp );

                if( temp & IEEE_AUTONEG_ERROR_MASK )
                {
                    FreeRTOS_printf( ( "Auto negotiation error \n" ) );
                }
            #endif
            XEmacPs_PhyRead( xemacpsp, phy_addr, IEEE_STATUS_REG_OFFSET,
                             &status );
        }

        FreeRTOS_printf( ( "autonegotiation complete \n" ) );

        #if XPAR_GIGE_PCS_PMA_CORE_PRESENT == 1
        #else
            XEmacPs_PhyRead( xemacpsp, phy_addr, IEEE_SPECIFIC_STATUS_REG, &partner_capabilities );
        #endif

        #if XPAR_GIGE_PCS_PMA_CORE_PRESENT == 1
            FreeRTOS_printf( ( "Waiting for Link to be up; Polling for SGMII core Reg \n" ) );
            XEmacPs_PhyRead( xemacpsp, phy_addr, 5, &temp );

            while( !( temp & 0x8000 ) )
            {
                XEmacPs_PhyRead( xemacpsp, phy_addr, 5, &temp );
            }

            if( ( temp & 0x0C00 ) == 0x0800 )
            {
                XEmacPs_PhyRead( xemacpsp, phy_addr, 0, &temp );
                return 1000;
            }
            else if( ( temp & 0x0C00 ) == 0x0400 )
            {
                XEmacPs_PhyRead( xemacpsp, phy_addr, 0, &temp );
                return 100;
            }
            else if( ( temp & 0x0C00 ) == 0x0000 )
            {
                XEmacPs_PhyRead( xemacpsp, phy_addr, 0, &temp );
                return 10;
            }
            else
            {
                FreeRTOS_printf( ( "get_IEEE_phy_speed(): Invalid speed bit value, Deafulting to Speed = 10 Mbps\n" ) );
                XEmacPs_PhyRead( xemacpsp, phy_addr, 0, &temp );
                XEmacPs_PhyWrite( xemacpsp, phy_addr, 0, 0x0100 );
                return 10;
            }
        #else /* if XPAR_GIGE_PCS_PMA_CORE_PRESENT == 1 */
            if( ( ( partner_capabilities >> 14 ) & 3 ) == 2 ) /* 1000Mbps */
            {
                return 1000;
            }
            else if( ( ( partner_capabilities >> 14 ) & 3 ) == 1 ) /* 100Mbps */
            {
                return 100;
            }
            else /* 10Mbps */
            {
                return 10;
            }
        #endif /* if XPAR_GIGE_PCS_PMA_CORE_PRESENT == 1 */
    }
#endif /* Zynq */

unsigned configure_IEEE_phy_speed( XEmacPs * xemacpsp,
                                   unsigned speed )
{
    u16 control;
    u32 phy_addr;
    int i;

    for( i = 0; i < 2; i++ )
    {
        phy_addr = phy_detected[ i ]; /* Both PHYs are connected to ETH0 */

        XEmacPs_PhyWrite( xemacpsp, phy_addr, IEEE_PAGE_ADDRESS_REGISTER, 2 );
        XEmacPs_PhyRead( xemacpsp, phy_addr, IEEE_CONTROL_REG_MAC, &control );
        control |= IEEE_RGMII_TXRX_CLOCK_DELAYED_MASK;
        XEmacPs_PhyWrite( xemacpsp, phy_addr, IEEE_CONTROL_REG_MAC, control );

        XEmacPs_PhyWrite( xemacpsp, phy_addr, IEEE_PAGE_ADDRESS_REGISTER, 0 );

        XEmacPs_PhyRead( xemacpsp, phy_addr, IEEE_AUTONEGO_ADVERTISE_REG, &control );
        control |= IEEE_ASYMMETRIC_PAUSE_MASK;
        control |= IEEE_PAUSE_MASK;
        XEmacPs_PhyWrite( xemacpsp, phy_addr, IEEE_AUTONEGO_ADVERTISE_REG, control );

        XEmacPs_PhyRead( xemacpsp, phy_addr, IEEE_CONTROL_REG_OFFSET, &control );
        control &= ~IEEE_CTRL_LINKSPEED_1000M;
        control &= ~IEEE_CTRL_LINKSPEED_100M;
        control &= ~IEEE_CTRL_LINKSPEED_10M;

        if( speed == 1000 )
        {
            control |= IEEE_CTRL_LINKSPEED_1000M;
        }

        else if( speed == 100 )
        {
            control |= IEEE_CTRL_LINKSPEED_100M;
            /* Dont advertise PHY speed of 1000 Mbps */
            XEmacPs_PhyWrite( xemacpsp, phy_addr, IEEE_1000_ADVERTISE_REG_OFFSET, 0 );
            /* Dont advertise PHY speed of 10 Mbps */
            XEmacPs_PhyWrite( xemacpsp, phy_addr, IEEE_AUTONEGO_ADVERTISE_REG,
                              ADVERTISE_100 );
        }

        else if( speed == 10 )
        {
            control |= IEEE_CTRL_LINKSPEED_10M;
            /* Dont advertise PHY speed of 1000 Mbps */
            XEmacPs_PhyWrite( xemacpsp, phy_addr, IEEE_1000_ADVERTISE_REG_OFFSET,
                              0 );
            /* Dont advertise PHY speed of 100 Mbps */
            XEmacPs_PhyWrite( xemacpsp, phy_addr, IEEE_AUTONEGO_ADVERTISE_REG,
                              ADVERTISE_10 );
        }

        XEmacPs_PhyWrite( xemacpsp, phy_addr, IEEE_CONTROL_REG_OFFSET,
                          control | IEEE_CTRL_RESET_MASK );
        {
            volatile int wait;

            for( wait = 0; wait < 100000; wait++ )
            {
            }
        }
    }

    return 0;
}

static void SetUpSLCRDivisors( int mac_baseaddr,
                               int speed )
{
    volatile u32 slcrBaseAddress;

    #ifndef PEEP
        u32 SlcrDiv0;
        u32 SlcrDiv1 = 0;
        u32 SlcrTxClkCntrl;
    #endif

    *( volatile unsigned int * ) ( SLCR_UNLOCK_ADDR ) = SLCR_UNLOCK_KEY_VALUE;

    if( ( unsigned long ) mac_baseaddr == EMAC0_BASE_ADDRESS )
    {
        slcrBaseAddress = SLCR_GEM0_CLK_CTRL_ADDR;
    }
    else
    {
        slcrBaseAddress = SLCR_GEM1_CLK_CTRL_ADDR;
    }

    #ifdef PEEP
        if( speed == 1000 )
        {
            *( volatile unsigned int * ) ( slcrBaseAddress ) =
                SLCR_GEM_1G_CLK_CTRL_VALUE;
        }
        else if( speed == 100 )
        {
            *( volatile unsigned int * ) ( slcrBaseAddress ) =
                SLCR_GEM_100M_CLK_CTRL_VALUE;
        }
        else
        {
            *( volatile unsigned int * ) ( slcrBaseAddress ) =
                SLCR_GEM_10M_CLK_CTRL_VALUE;
        }
    #else /* ifdef PEEP */
        if( speed == 1000 )
        {
            if( ( unsigned long ) mac_baseaddr == EMAC0_BASE_ADDRESS )
            {
                #ifdef XPAR_PS7_ETHERNET_0_ENET_SLCR_1000MBPS_DIV0
                    SlcrDiv0 = XPAR_PS7_ETHERNET_0_ENET_SLCR_1000MBPS_DIV0;
                    SlcrDiv1 = XPAR_PS7_ETHERNET_0_ENET_SLCR_1000MBPS_DIV1;
                #endif
            }
            else
            {
                #ifdef XPAR_PS7_ETHERNET_1_ENET_SLCR_1000MBPS_DIV0
                    SlcrDiv0 = XPAR_PS7_ETHERNET_1_ENET_SLCR_1000MBPS_DIV0;
                    SlcrDiv1 = XPAR_PS7_ETHERNET_1_ENET_SLCR_1000MBPS_DIV1;
                #endif
            }
        }
        else if( speed == 100 )
        {
            if( ( unsigned long ) mac_baseaddr == EMAC0_BASE_ADDRESS )
            {
                #ifdef XPAR_PS7_ETHERNET_0_ENET_SLCR_100MBPS_DIV0
                    SlcrDiv0 = XPAR_PS7_ETHERNET_0_ENET_SLCR_100MBPS_DIV0;
                    SlcrDiv1 = XPAR_PS7_ETHERNET_0_ENET_SLCR_100MBPS_DIV1;
                #endif
            }
            else
            {
                #ifdef XPAR_PS7_ETHERNET_1_ENET_SLCR_100MBPS_DIV0
                    SlcrDiv0 = XPAR_PS7_ETHERNET_1_ENET_SLCR_100MBPS_DIV0;
                    SlcrDiv1 = XPAR_PS7_ETHERNET_1_ENET_SLCR_100MBPS_DIV1;
                #endif
            }
        }
        else
        {
            if( ( unsigned long ) mac_baseaddr == EMAC0_BASE_ADDRESS )
            {
                #ifdef XPAR_PS7_ETHERNET_0_ENET_SLCR_10MBPS_DIV0
                    SlcrDiv0 = XPAR_PS7_ETHERNET_0_ENET_SLCR_10MBPS_DIV0;
                    SlcrDiv1 = XPAR_PS7_ETHERNET_0_ENET_SLCR_10MBPS_DIV1;
                #endif
            }
            else
            {
                #ifdef XPAR_PS7_ETHERNET_1_ENET_SLCR_10MBPS_DIV0
                    SlcrDiv0 = XPAR_PS7_ETHERNET_1_ENET_SLCR_10MBPS_DIV0;
                    SlcrDiv1 = XPAR_PS7_ETHERNET_1_ENET_SLCR_10MBPS_DIV1;
                #endif
            }
        }

        SlcrTxClkCntrl = *( volatile unsigned int * ) ( slcrBaseAddress );
        SlcrTxClkCntrl &= EMACPS_SLCR_DIV_MASK;
        SlcrTxClkCntrl |= ( SlcrDiv1 << 20 );
        SlcrTxClkCntrl |= ( SlcrDiv0 << 8 );
        *( volatile unsigned int * ) ( slcrBaseAddress ) = SlcrTxClkCntrl;
    #endif /* ifdef PEEP */
    *( volatile unsigned int * ) ( SLCR_LOCK_ADDR ) = SLCR_LOCK_KEY_VALUE;
}


unsigned link_speed;
unsigned Phy_Setup( XEmacPs * xemacpsp )
{
    unsigned long conv_present = 0;
    unsigned long convspeeddupsetting = 0;
    unsigned long convphyaddr = 0;

    #ifdef XPAR_GMII2RGMIICON_0N_ETH0_ADDR
        convphyaddr = XPAR_GMII2RGMIICON_0N_ETH0_ADDR;
        conv_present = 1;
    #else
        #ifdef XPAR_GMII2RGMIICON_0N_ETH1_ADDR
            convphyaddr = XPAR_GMII2RGMIICON_0N_ETH1_ADDR;
            conv_present = 1;
        #endif
    #endif

    #ifdef  ipconfigNIC_LINKSPEED_AUTODETECT
        link_speed = get_IEEE_phy_speed( xemacpsp );

        if( link_speed == 1000 )
        {
            SetUpSLCRDivisors( xemacpsp->Config.BaseAddress, 1000 );
            convspeeddupsetting = XEMACPS_GMII2RGMII_SPEED1000_FD;
        }
        else if( link_speed == 100 )
        {
            SetUpSLCRDivisors( xemacpsp->Config.BaseAddress, 100 );
            convspeeddupsetting = XEMACPS_GMII2RGMII_SPEED100_FD;
        }
        else
        {
            SetUpSLCRDivisors( xemacpsp->Config.BaseAddress, 10 );
            convspeeddupsetting = XEMACPS_GMII2RGMII_SPEED10_FD;
        }
    #elif   defined( ipconfigNIC_LINKSPEED1000 )
        SetUpSLCRDivisors( xemacpsp->Config.BaseAddress, 1000 );
        link_speed = 1000;
        configure_IEEE_phy_speed( xemacpsp, link_speed );
        convspeeddupsetting = XEMACPS_GMII2RGMII_SPEED1000_FD;
        vTaskDelay( MINIMUM_SLEEP_TIME );
    #elif   defined( ipconfigNIC_LINKSPEED100 )
        SetUpSLCRDivisors( xemacpsp->Config.BaseAddress, 100 );
        link_speed = 100;
        configure_IEEE_phy_speed( xemacpsp, link_speed );
        convspeeddupsetting = XEMACPS_GMII2RGMII_SPEED100_FD;
        vTaskDelay( MINIMUM_SLEEP_TIME );
    #elif   defined( ipconfigNIC_LINKSPEED10 )
        SetUpSLCRDivisors( xemacpsp->Config.BaseAddress, 10 );
        link_speed = 10;
        configure_IEEE_phy_speed( xemacpsp, link_speed );
        convspeeddupsetting = XEMACPS_GMII2RGMII_SPEED10_FD;
        vTaskDelay( MINIMUM_SLEEP_TIME );
    #endif /* ifdef  ipconfigNIC_LINKSPEED_AUTODETECT */

    if( conv_present )
    {
        XEmacPs_PhyWrite( xemacpsp, convphyaddr,
                          XEMACPS_GMII2RGMII_REG_NUM, convspeeddupsetting );
    }

    FreeRTOS_printf( ( "link speed: %d\n", link_speed ) );
    return link_speed;
}<|MERGE_RESOLUTION|>--- conflicted
+++ resolved
@@ -171,16 +171,9 @@
         if( ( id_lower != 0xFFFF ) &&
             ( ( id_lower & PHY_DETECT_MASK ) == PHY_DETECT_MASK ) )
         {
-<<<<<<< HEAD
-            XEmacPs_PhyRead( xemacpsp, phy_addr, IEEE_PHYSID2_OFFSET, &id_upper );
-            id = ( ( ( uint32_t ) id_upper ) << 16 ) | ( id_lower & 0xFFF0 );
-            FreeRTOS_printf( ( "XEmacPs detect_phy: %04lX at address %u.\n", id, ( unsigned ) phy_addr ) );
-            phy_detected = phy_addr;
-=======
             /* Found a valid PHY address */
             FreeRTOS_printf( ( "XEmacPs detect_phy: PHY detected at address %d.\n", ( unsigned ) phy_addr ) );
             phy_detected[ xemacpsp->Config.DeviceId ] = phy_addr;
->>>>>>> 0d64b439
             return phy_addr;
         }
     }
